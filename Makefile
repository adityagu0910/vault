--- conflicted
+++ resolved
@@ -39,11 +39,7 @@
 	VAULT_TOKEN= \
 	VAULT_DEV_ROOT_TOKEN_ID= \
 	VAULT_ACC= \
-<<<<<<< HEAD
-	go test -tags='$(BUILD_TAGS)' $(TEST) $(TESTARGS) -timeout=200m -parallel=20
-=======
 	go test -tags='$(BUILD_TAGS)' $(TEST) $(TESTARGS) -timeout=$(TEST_TIMEOUT) -parallel=20
->>>>>>> f0fe87ce
 
 testcompile: prep
 	@for pkg in $(TEST) ; do \
